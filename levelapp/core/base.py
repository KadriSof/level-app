"""levelapp/core/base.py"""
from abc import ABC, abstractmethod


class Simulator(ABC):
    """Abstract base for simulator components."""
    @abstractmethod
    def simulate(self):
        """Run a stress test simulation based on the provided configuration."""


class Comparator(ABC):
    """Abstract base class for comparator components."""
    @abstractmethod
    def evaluate(self):
        """Evaluate system output against expected output."""
<<<<<<< HEAD
        pass
=======
        pass

>>>>>>> a13a04a4
<|MERGE_RESOLUTION|>--- conflicted
+++ resolved
@@ -14,9 +14,5 @@
     @abstractmethod
     def evaluate(self):
         """Evaluate system output against expected output."""
-<<<<<<< HEAD
         pass
-=======
-        pass
-
->>>>>>> a13a04a4
+      